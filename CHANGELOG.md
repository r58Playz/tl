<<<<<<< HEAD
# 0.5.0
- Allow DOM mutation
- Allow `Bytes` to store owned data
=======
# 0.4.4
- Parse unquoted attribute values properly (`<a href=foo>`) [#12]
- Parse valueless attributes properly (`<iframe allowfullscreen>`) [#11]
>>>>>>> 9fa34b43

# 0.4.3
- Add optional `simd` feature flag for SIMD-accelerated parsing

# 0.4.2
- Keep track of recursion depth when parsing to avoid overflowing the stack

# 0.4.1
- Fixed an infinite loop bug in `parse_single` and a panic that occurs when trying to parse incomplete markup tags (`<!`)

# 0.4.0
- Remove `AsBytes` trait in favor of `From<T> for Bytes`
- Add `VDom::query_selector()`
- Introduce `InnerHandleNode` to hide implementation details of `NodeHandle`
- Make `Attributes::is_class_member()` generic over `T: Into<Bytes<'a>>`
- Add `Attributes::get_attribute()`
- Make `HTMLTag::name()` and `HTMLTag::inner_html()` return owned `Bytes`
- 

# 0.3.0
- Deprecate `VDom::find_node` in favor of `VDom::nodes().iter().find()`<|MERGE_RESOLUTION|>--- conflicted
+++ resolved
@@ -1,12 +1,10 @@
-<<<<<<< HEAD
 # 0.5.0
 - Allow DOM mutation
 - Allow `Bytes` to store owned data
-=======
+
 # 0.4.4
 - Parse unquoted attribute values properly (`<a href=foo>`) [#12]
 - Parse valueless attributes properly (`<iframe allowfullscreen>`) [#11]
->>>>>>> 9fa34b43
 
 # 0.4.3
 - Add optional `simd` feature flag for SIMD-accelerated parsing
